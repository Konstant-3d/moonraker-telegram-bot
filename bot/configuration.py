import configparser
import pathlib
from pathlib import Path
import re
from typing import Any, Callable, List, Optional, Union

from telegram.utils.helpers import escape_markdown


class ConfigHelper:
    _SECTION: str
    _KNOWN_ITEMS: List[str]

    def __init__(self, config: configparser.ConfigParser):
        self._config = config
        self._parsing_errors: List[str] = []

    @property
    def unknown_fields(self) -> str:
        return self._check_config()

    @property
    def parsing_errors(self) -> str:
        if self._parsing_errors:
            return f"Config errors in section [{self._SECTION}]:\n  " + "\n  ".join(self._parsing_errors) + "\n"
        else:
            return ""

    def _check_config(self) -> str:
        if not self._config.has_section(self._SECTION):
            return ""
        unknwn = list(
            map(
                lambda fil: f"  {fil[0]}: {fil[1]}\n",
                filter(lambda el: el[0] not in self._KNOWN_ITEMS, self._config.items(self._SECTION)),
            )
        )
        if unknwn:
            return f"Unknown/bad items in section [{self._SECTION}]:\n{''.join(unknwn)}\n"
        else:
            return ""

    def _check_numerical_value(
        self,
        option: str,
        value: Union[int, float],
        above: Optional[Union[int, float]] = None,
        below: Optional[Union[int, float]] = None,
        min_value: Optional[Union[int, float]] = None,
        max_value: Optional[Union[int, float]] = None,
    ) -> None:
        if not self._config.has_option(self._SECTION, option):
            return
        if above is not None and value <= above:
            self._parsing_errors.append(f"Option '{option}: {value}': value is not above {above}")
        if below is not None and value >= below:
            self._parsing_errors.append(f"Option '{option}: {value}': value is not below {below}")
        if min_value is not None and value < min_value:
            self._parsing_errors.append(f"Option '{option}: {value}': value is below minimum value {min_value}")
        if max_value is not None and value > max_value:
            self._parsing_errors.append(f"Option '{option}: {value}': value is above maximum value {max_value}")

    def _check_string_values(self, option: str, value: str, allowed_values: Optional[List[str]] = None):
        if not self._config.has_option(self._SECTION, option):
            return
        if allowed_values is not None and value not in allowed_values:
            self._parsing_errors.append(f"Option '{option}: {value}': value '{value}' is not allowed")

    def _check_list_values(self, option: str, values: List[Any], allowed_values: Optional[List[Any]] = None):
        if not self._config.has_option(self._SECTION, option):
            return
        unallowed_params = []
        if allowed_values is not None:
            for val in values:
                if val not in allowed_values:
                    unallowed_params.append(val)
        if unallowed_params:
            self._parsing_errors.append(f"Option '{option}: {values}': values [" + ",".join(unallowed_params) + "] are not allowed")

    def _get_option_value(self, func: Callable, option: str, default: Optional[Any] = None) -> Any:
        try:
            val = func(self._SECTION, option, fallback=default) if default is not None else func(self._SECTION, option)
        except Exception as ex:
            if default is not None:
                self._parsing_errors.append(f"Error parsing option ({option}) \n {ex}")
                val = default
            else:
                raise ex
        return val

    def _getint(
        self,
        option: str,
        default: Optional[int] = None,
        above: Optional[Union[int, float]] = None,
        below: Optional[Union[int, float]] = None,
        min_value: Optional[Union[int, float]] = None,
        max_value: Optional[Union[int, float]] = None,
    ) -> int:
        val = self._get_option_value(self._config.getint, option, default)
        self._check_numerical_value(option, val, above, below, min_value, max_value)
        return val

    def _getfloat(
        self,
        option: str,
        default: Optional[float] = None,
        above: Optional[Union[int, float]] = None,
        below: Optional[Union[int, float]] = None,
        min_value: Optional[Union[int, float]] = None,
        max_value: Optional[Union[int, float]] = None,
    ) -> float:
        val = self._get_option_value(self._config.getfloat, option, default)
        self._check_numerical_value(option, val, above, below, min_value, max_value)
        return val

    def _getstring(self, option: str, default: Optional[str] = None, allowed_values: Optional[List[Any]] = None) -> str:
        val = self._get_option_value(self._config.get, option, default)
        self._check_string_values(option, val, allowed_values)
        return val

    def _getboolean(self, option: str, default: Optional[bool] = None) -> bool:
        val = self._get_option_value(self._config.getboolean, option, default)
        return val

    def _getlist(self, option: str, default: Optional[List[Any]] = None, el_type: Any = str, allowed_values: Optional[List[Any]] = None) -> List:
        if self._config.has_option(self._SECTION, option):
            try:
                val = [el_type(el.strip()) for el in self._getstring(option).split(",")]
            except Exception as ex:
                if default is not None:
                    self._parsing_errors.append(f"Error parsing option ({option}) \n {ex}")
                    val = default
                else:
                    # Todo: reaise some parsing exception
                    pass
        elif default is not None:
            val = default
        else:
            # Todo: reaise some parsing exception
            pass

        self._check_list_values(option, val, allowed_values)
        return val


class BotConfig(ConfigHelper):
    _SECTION = "bot"
    _KNOWN_ITEMS = [
        "server",
        "socks_proxy",
        "bot_token",
        "chat_id",
        "debug",
        "log_parser",
        "power_device",
        "light_device",
        "user",
        "password",
        "api_token",
        "upload_path",
    ]

    def __init__(self, config: configparser.ConfigParser):
        super().__init__(config)

        self.host: str = self._getstring("server", default="localhost")
        self.token: str = self._getstring("bot_token")
        self.chat_id: int = self._getint("chat_id", default=0)
        self.api_url: str = self._getstring("api_url", default="https://api.telegram.org/bot")
        self.socks_proxy: str = self._getstring("socks_proxy", default="")
        self.user: str = self._getstring("user", default="")
        self.passwd: str = self._getstring("password", default="")
        self.api_token: str = self._getstring("api_token", default="")
        self.light_device_name: str = self._getstring("light_device", default="")
        self.poweroff_device_name: str = self._getstring("power_device", default="")
        self.debug: bool = self._getboolean("debug", default=False)
        self.log_file: str = self._getstring("log_path", default="/tmp")
<<<<<<< HEAD

        self.log_parser: bool = self._getboolean("log_parser", default=False)

=======
        self.upload_path: str = self._getstring("upload_path", default="")

        self.log_parser: bool = self._getboolean("log_parser", default=False)

    @property
    def formated_upload_path(self):
        if not self.upload_path:
            return ""
        if not self.upload_path.endswith("/"):
            return self.upload_path + "/"
        else:
            return self.upload_path

>>>>>>> f14040bb
    def log_path_update(self, logfile: str) -> None:
        if logfile:
            self.log_file = logfile
        if not pathlib.PurePath(self.log_file).suffix:
            self.log_file += "/telegram.log"
        if self.log_file != "/tmp" or pathlib.PurePath(self.log_file).parent != "/tmp":
            Path(pathlib.PurePath(self.log_file).parent).mkdir(parents=True, exist_ok=True)


class CameraConfig(ConfigHelper):
    _SECTION = "camera"
    _KNOWN_ITEMS = [
        "host",
        "threads",
        "flip_vertically",
        "flip_horizontally",
        "rotate",
        "fourcc",
        "video_duration",
        "video_buffer_size",
        "fps",
        "light_control_timeout",
        "picture_quality",
    ]

    def __init__(self, config: configparser.ConfigParser):
        super().__init__(config)
        self.enabled: bool = config.has_section(self._SECTION)
        self.host: str = self._getstring("host", default="")
        self.stream_fps: int = self._getint("fps", default=0, above=0)
        self.flip_vertically: bool = self._getboolean("flip_vertically", default=False)
        self.flip_horizontally: bool = self._getboolean("flip_horizontally", default=False)
        self.rotate: str = self._getstring("rotate", default="", allowed_values=["", "90_cw", "90_ccw", "180"])
        self.fourcc: str = self._getstring("fourcc", default="x264", allowed_values=["x264", "mp4v"])

        # self.threads: int = self._getint( "threads", fallback=int(len(os.sched_getaffinity(0)) / 2)) #Fixme:
        self.threads: int = self._getint("threads", default=2, min_value=0)  # Fixme: fix default calcs! add check max value cpu count

        self.video_duration: int = self._getint("video_duration", default=5, above=0)
        self.video_buffer_size: int = self._getint("video_buffer_size", default=2, above=0)
        self.light_timeout: int = self._getint("light_control_timeout", default=0, min_value=0)
        self.picture_quality: str = self._getstring("picture_quality", default="high", allowed_values=["low", "high"])
        self.cv2_params = config.items("camera.cv2") if config.has_section("camera.cv2") else []


class NotifierConfig(ConfigHelper):
    _SECTION = "progress_notification"
    _KNOWN_ITEMS = ["percent", "height", "time", "groups", "group_only"]

    def __init__(self, config: configparser.ConfigParser):
        super().__init__(config)
        self.enabled: bool = config.has_section(self._SECTION)
        self.percent: int = self._getint("percent", default=0, min_value=0)
        self.height: float = self._getfloat("height", default=0, min_value=0.0)
        self.interval: int = self._getint("time", default=0, min_value=0)
        self.notify_groups: List[int] = self._getlist("groups", default=[], el_type=int)
        self.group_only: bool = self._getboolean("group_only", default=False)


class TimelapseConfig(ConfigHelper):
    _SECTION = "timelapse"
    _KNOWN_ITEMS = [
        "basedir",
        "copy_finished_timelapse_dir",
        "cleanup",
        "manual_mode",
        "height",
        "time",
        "target_fps",
        "min_lapse_duration",
        "max_lapse_duration",
        "last_frame_duration",
        "after_lapse_gcode",
        "send_finished_lapse",
        "after_photo_gcode",
    ]

    def __init__(self, config: configparser.ConfigParser):
        super().__init__(config)
        self.enabled: bool = config.has_section(self._SECTION)
        self.base_dir: str = self._getstring("basedir", default="/tmp/timelapse")  # Fixme: relative path failed! ~/timelapse
        self.ready_dir: str = self._getstring("copy_finished_timelapse_dir", default="")  # Fixme: relative path failed! ~/timelapse
        self.cleanup: bool = self._getboolean("cleanup", default=True)
        self.height: float = self._getfloat("height", default=0.0, min_value=0.0)
        self.interval: int = self._getint("time", default=0, min_value=0)
        self.target_fps: int = self._getint("target_fps", default=15, above=0)
        self.min_lapse_duration: int = self._getint("min_lapse_duration", default=0, min_value=0)  # Todo: check if max_value is max_lapse_duration
        self.max_lapse_duration: int = self._getint("max_lapse_duration", default=0, min_value=0)  # Todo: check if min_value is more than min_lapse_duration
        self.last_frame_duration: int = self._getint("last_frame_duration", default=5, min_value=0)
        # Todo: add to runtime params section!
        self.after_lapse_gcode: str = self._getstring("after_lapse_gcode", default="")
        self.send_finished_lapse: bool = self._getboolean("send_finished_lapse", default=True)
        self.mode_manual: bool = self._getboolean("manual_mode", default=False)
        self.after_photo_gcode: str = self._getstring("after_photo_gcode", default="")


class TelegramUIConfig(ConfigHelper):
    _SECTION = "telegram_ui"
    _KNOWN_ITEMS = [
        "silent_progress",
        "silent_commands",
        "silent_status",
        "pin_status_single_message",
        "status_message_content",
        "buttons",
        "require_confirmation_macro",
        "include_macros_in_command_list",
        "hidden_macros",
        "hidden_bot_commands",
        "show_private_macros",
        "eta_source",
        "status_message_sensors",
        "status_message_heaters",
        "status_message_devices",
        "status_message_heater_fans",
        "status_message_controller_fans",
        "status_message_temperature_fans",
        "status_message_generic_fans",
        "status_message_m117_update",
    ]
    _MESSAGE_CONTENT = [
        "progress",
        "height",
        "filament_length",
        "filament_weight",
        "print_duration",
        "eta",
        "finish_time",
        "m117_status",
        "tgnotify_status",
        "last_update_time",
    ]

    def __init__(self, config: configparser.ConfigParser):
        super().__init__(config)
        self.eta_source: str = self._getstring("eta_source", default="slicer", allowed_values=["slicer", "file"])
        self.buttons_default: bool = bool(not config.has_option(self._SECTION, "buttons"))
        self.buttons: List[List[str]] = list(
            map(
                lambda el: list(
                    map(
                        lambda iel: f"/{iel.strip()}",
                        el.replace("[", "").replace("]", "").split(","),
                    )
                ),
                re.findall(r"\[.[^\]]*\]", self._getstring("buttons", default="[status,pause,cancel,resume],[files,emergency,macros,shutdown]")),
            )
        )
        self.require_confirmation_macro: bool = self._getboolean("require_confirmation_macro", default=True)
        self.progress_update_message: bool = self._getboolean("progress_update_message", default=True)
        self.silent_progress: bool = self._getboolean("silent_progress", default=False)
        self.silent_commands: bool = self._getboolean("silent_commands", default=False)
        self.silent_status: bool = self._getboolean("silent_status", default=False)
        self.include_macros_in_command_list: bool = self._getboolean("include_macros_in_command_list", default=True)
        self.hidden_macros: List[str] = list(map(lambda el: el.upper(), self._getlist("hidden_macros", default=[])))
        self.hidden_bot_commands: List[str] = self._getlist("hidden_bot_commands", default=[])
        self.show_private_macros: bool = self._getboolean("show_private_macros", default=False)
        self.pin_status_single_message: bool = self._getboolean("pin_status_single_message", default=False)  # Todo: implement
        self.status_message_content: List[str] = self._getlist("status_message_content", default=self._MESSAGE_CONTENT, allowed_values=self._MESSAGE_CONTENT)
        self.status_message_m117_update: bool = self._getboolean("status_message_m117_update", default=False)
        self.status_message_sensors: List[str] = self._getlist("status_message_sensors", default=[])
        self.status_message_heaters: List[str] = self._getlist("status_message_heaters", default=[])
        self.status_message_heater_fans: List[str] = self._getlist("status_message_heater_fans", default=[])
        self.status_message_controller_fans: List[str] = self._getlist("status_message_controller_fans", default=[])
        self.status_message_temperature_fans: List[str] = self._getlist("status_message_temperature_fans", default=[])
        self.status_message_generic_fans: List[str] = self._getlist("status_message_generic_fans", default=[])
        self.status_message_devices: List[str] = self._getlist("status_message_devices", default=[])


class ConfigWrapper:
    def __init__(self, config: configparser.ConfigParser):
        self.bot = BotConfig(config)
        self.camera = CameraConfig(config)
        self.notifications = NotifierConfig(config)
        self.timelapse = TimelapseConfig(config)
        self.telegram_ui = TelegramUIConfig(config)
        self.unknown_fields = self.bot.unknown_fields + self.camera.unknown_fields + self.notifications.unknown_fields + self.timelapse.unknown_fields + self.telegram_ui.unknown_fields
        self.parsing_errors = self.bot.parsing_errors + self.camera.parsing_errors + self.notifications.parsing_errors + self.timelapse.parsing_errors + self.telegram_ui.parsing_errors

    @property
    def configuration_errors(self) -> str:
        error_message: str = ""
        if self.unknown_fields:
            error_message += escape_markdown(f"\n{self.unknown_fields}", version=2)
        if self.parsing_errors:
            error_message += escape_markdown(f"\n{self.parsing_errors}", version=2)
        if error_message:
            error_message += "Please correct the configuration according to the [wiki](https://github.com/nlef/moonraker-telegram-bot/wiki/Sample-config)"
        return error_message<|MERGE_RESOLUTION|>--- conflicted
+++ resolved
@@ -176,11 +176,6 @@
         self.poweroff_device_name: str = self._getstring("power_device", default="")
         self.debug: bool = self._getboolean("debug", default=False)
         self.log_file: str = self._getstring("log_path", default="/tmp")
-<<<<<<< HEAD
-
-        self.log_parser: bool = self._getboolean("log_parser", default=False)
-
-=======
         self.upload_path: str = self._getstring("upload_path", default="")
 
         self.log_parser: bool = self._getboolean("log_parser", default=False)
@@ -194,7 +189,6 @@
         else:
             return self.upload_path
 
->>>>>>> f14040bb
     def log_path_update(self, logfile: str) -> None:
         if logfile:
             self.log_file = logfile

--- conflicted
+++ resolved
@@ -16,12 +16,9 @@
 
 
 class Klippy:
-<<<<<<< HEAD
-    def __init__(self, moonraker_host: str, disabled_macros: list, eta_source: str, light_device: PowerDevice, psu_device: PowerDevice):
-=======
+
     def __init__(self, moonraker_host: str, disabled_macros: list, eta_source: str, light_device: PowerDevice, psu_device: PowerDevice, logging_handler: logging.Handler = None,
                  debug_logging: bool = False):
->>>>>>> b76b3554
         self._host = moonraker_host
         self._disabled_macros = disabled_macros
         self._eta_source: str = eta_source
@@ -98,7 +95,6 @@
             message += f"State message: {webhook['state_message']}\n"
         message += emoji.emojize(':mechanical_arm: Printing process status: ', use_aliases=True) + f"{print_stats['state']} \n"
         # if print_stats['state'] in ('printing', 'paused', 'complete'):
-<<<<<<< HEAD
         message += f"Extruder temp.: {round(resp['extruder']['temperature'])}"
 
         if resp['extruder']['target']:
@@ -115,9 +111,7 @@
           message += f"\n"
 
 
-=======
-        message += f"Extruder temp.: {round(resp['extruder']['temperature'])}, Bed temp.: {round(resp['heater_bed']['temperature'])}\n"
->>>>>>> b76b3554
+
         if print_stats['state'] == 'printing':
             if not self.printing_filename:
                 self.printing_filename = print_stats['filename']
